--- conflicted
+++ resolved
@@ -7,30 +7,7 @@
 
 env:
     global:
-<<<<<<< HEAD
         secure: "C4tE5UQtoItWxd+sSfj9vULLd0EjY5Ek/BentI/m1xz6tAOi+65RTjMEgz9OQZh1rlsExV4y9YEfV/JzZ3peLNypw3b2BaCum6LECkaEDob2aPR03u/DruTkGkXITUIFFh2hg0iQH2TZP9/0ZtQBRXqNbU+DnH8Rs1Q+kNcWoFU="
-=======
-        - PATH=$PATH:`pwd`/install/bin
-        - CLANG_VERSION="3.6"
-        # Intel Parallel Studio
-        - secure: "AY6adQXVk/3J43z6PHbqVxq3Bn5HZ5Qrf8fvPeF+BR56Oa4+9YryfDDJyiDRISuyh7PoDUw+PERJiZpAL3rkFefxUkYTB3hdU4lsMIAgl37MuT4/kP5CW9TC+gsPJl41y4i8XKFtJXF1K4PW2oDRZCbDDB9oUWPZjNPPe0jg4e8="
-    matrix:
-        - RELEASE=
-        - RELEASE=true
-
-matrix:
-    exclude:
-        - os: osx
-          compiler: gcc  # GCC is Clang on OS X.
-        - os: osx
-          env: RELEASE=  # OS X builds are slow and limited.
-    include:
-        - os: linux
-          compiler: icc
-          env: INTEL_COMPILER=true
-    allow_failures:
-        - compiler: icc  # TODO: Boost problems on Travis-CI Trusty
->>>>>>> 912edbff
 
 addons:
     coverity_scan:
@@ -51,15 +28,11 @@
             - qt5-default
         sources:
             - ubuntu-toolchain-r-test
-<<<<<<< HEAD
+            - sourceline: "ppa:kzemek/boost"
 
 before_install:
     - sudo update-alternatives --install /usr/bin/gcc gcc /usr/bin/gcc-4.9 20
     - sudo update-alternatives --install /usr/bin/g++ g++ /usr/bin/g++-4.9 20
-=======
-            - llvm-toolchain-trusty
-            - sourceline: "ppa:kzemek/boost"
->>>>>>> 912edbff
 
 install:
     - .travis/install.sh  # Dependencies are built with gcc or clang.
