--- conflicted
+++ resolved
@@ -22,19 +22,10 @@
   - sudo apt-get update -qq
 
 install:
-<<<<<<< HEAD
   - sudo apt-get install -qq libboost-all-dev
   - sudo apt-get install -qq libboost-random-dev
-=======
-    - sudo apt-get install -qq libboost-all-dev
-    - sudo apt-get install -qq libboost-random-dev
-    - sudo apt-get install -qq libxml2-dev
-    - sudo apt-get install -qq libxml++2.6-dev
-    - sudo apt-get install -qq python2.7
-    - sudo apt-get install -qq graphviz
-    - sudo pip install cpp-coveralls
-    - sudo pip install nose
->>>>>>> 4e0ac64c
+  - sudo apt-get install -qq libxml2-dev
+  - sudo apt-get install -qq libxml++2.6-dev
 
 script:
     - ../.no_build.sh
