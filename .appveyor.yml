clone_depth: 50

platform:
    - x64

configuration:
    # - Debug
    # - Release
    - RelWithDebInfo

install:
    - git submodule update --init --recursive
    - set PATH=C:\msys64\mingw64\bin;C:\msys64\usr\bin;%PATH%
    - pacman --noconfirm -Syu
    - pacman --noconfirm -S mingw-w64-x86_64-cmake
    - pacman --noconfirm -S mingw-w64-x86_64-extra-cmake-modules
    - pacman --noconfirm -S mingw-w64-x86_64-jemalloc
    - pacman --noconfirm -S mingw-w64-x86_64-boost
    - pacman --noconfirm -S mingw-w64-x86_64-libxml++2.6
    - pacman --noconfirm -S mingw-w64-x86_64-jasper
    - pacman --noconfirm -S mingw-w64-x86_64-qt5-static

before_build:
    - md install
    - md build

build_script:
    - cd build
    - cmake .. -G "MSYS Makefiles" -DCMAKE_INSTALL_PREFIX=../install -DCMAKE_BUILD_TYPE=%CONFIGURATION% -DCMAKE_CXX_FLAGS="-O3" -DCMAKE_VERBOSE_MAKEFILE=ON -DCMAKE_PREFIX_PATH="C:/msys64/mingw64/qt5-static" -DBUILD_SHARED_LIBS=ON
    - make install/strip -j 2
    - cmake .. -DPACKAGE=ON
    - cpack
    - cd ..

after_build:
    - set PATH=%PATH%;%CD%\install\bin

test_script:
    - scram_tests
<<<<<<< HEAD

branches:
    except:
        - coverity-scan
=======
    - scram --version
    - scram input\TwoTrain\two_train.xml

artifacts:
    - path: build/SCRAM*.exe
      name: installer
>>>>>>> 6e2beac2
<|MERGE_RESOLUTION|>--- conflicted
+++ resolved
@@ -1,3 +1,7 @@
+branches:
+    except:
+        - coverity-scan
+
 clone_depth: 50
 
 platform:
@@ -37,16 +41,9 @@
 
 test_script:
     - scram_tests
-<<<<<<< HEAD
-
-branches:
-    except:
-        - coverity-scan
-=======
     - scram --version
     - scram input\TwoTrain\two_train.xml
 
 artifacts:
     - path: build/SCRAM*.exe
-      name: installer
->>>>>>> 6e2beac2
+      name: installer