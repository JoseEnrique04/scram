--- conflicted
+++ resolved
@@ -99,11 +99,6 @@
     return 1;
   }
 
-<<<<<<< HEAD
-  try {  // Catch exceptions only for non-debug builds.
-    // Analysis settings.
-    Settings settings;
-=======
   return 0;
 }
 
@@ -144,7 +139,6 @@
   // Initiate risk analysis.
   RiskAnalysis* ran = new RiskAnalysis();
   ran->AddSettings(ConstructSettings(vm));
->>>>>>> 507b9aae
 
   // Read input files and setup.
   std::string input_file = vm["input-file"].as<std::string>();
@@ -187,9 +181,7 @@
   if (ret == 1) return 1;
   if (ret == -1) return 0;
 
-#ifdef NDEBUG
   try {  // Catch exceptions only for non-debug builds.
-#endif
 
     return RunScram(vm);
 
