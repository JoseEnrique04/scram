#!/usr/bin/env bash

set -ev

# Installing dependencies from source.
PROJECT_DIR=$PWD
cd /tmp

# Boost
wget http://s3.amazonaws.com/scram-travis/boost-scram.tar.gz
tar -xf ./boost-scram.tar.gz
sudo mv ./boost-scram/lib/* /usr/lib/
sudo mv ./boost-scram/include/* /usr/include/

# Libxml++
LIBXMLPP='libxml++-2.38.1'
wget http://ftp.gnome.org/pub/GNOME/sources/libxml++/2.38/${LIBXMLPP}.tar.xz
tar -xf ${LIBXMLPP}.tar.xz
(cd ${LIBXMLPP} && ./configure && make -j 2 && sudo make install)

<<<<<<< HEAD
cd $PROJECT_DIR
=======
cd $PROJECT_DIR

[[ -z "${RELEASE}" && "$CXX" = "g++" ]] || exit 0

# Install newer doxygen due to bugs in 1.8.6 with C++11 code.
DOXYGEN='doxygen-1.8.12.linux.bin.tar.gz'
wget http://s3.amazonaws.com/scram-travis/${DOXYGEN}
tar -xf ${DOXYGEN}
sudo cp doxygen-1.8.12/bin/* /usr/bin/

sudo apt-get install -qq ggcov
sudo apt-get install -qq valgrind
sudo apt-get install -qq lcov

sudo -H pip install -r requirements-dev.txt
sudo -H pip install -r requirements-tests.txt
>>>>>>> f91f5c13
<|MERGE_RESOLUTION|>--- conflicted
+++ resolved
@@ -18,23 +18,4 @@
 tar -xf ${LIBXMLPP}.tar.xz
 (cd ${LIBXMLPP} && ./configure && make -j 2 && sudo make install)
 
-<<<<<<< HEAD
-cd $PROJECT_DIR
-=======
-cd $PROJECT_DIR
-
-[[ -z "${RELEASE}" && "$CXX" = "g++" ]] || exit 0
-
-# Install newer doxygen due to bugs in 1.8.6 with C++11 code.
-DOXYGEN='doxygen-1.8.12.linux.bin.tar.gz'
-wget http://s3.amazonaws.com/scram-travis/${DOXYGEN}
-tar -xf ${DOXYGEN}
-sudo cp doxygen-1.8.12/bin/* /usr/bin/
-
-sudo apt-get install -qq ggcov
-sudo apt-get install -qq valgrind
-sudo apt-get install -qq lcov
-
-sudo -H pip install -r requirements-dev.txt
-sudo -H pip install -r requirements-tests.txt
->>>>>>> f91f5c13
+cd $PROJECT_DIR